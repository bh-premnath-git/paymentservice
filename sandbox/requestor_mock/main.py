import os
import asyncio
import logging
from contextlib import asynccontextmanager

import grpc
import uvicorn
from fastapi import FastAPI, HTTPException, status
from pydantic import BaseModel

from payment.v1 import payment_pb2, payment_pb2_grpc

logging.basicConfig(level=logging.INFO)
logger = logging.getLogger("requestor-mock")

class PaymentRequest(BaseModel):
    amount: str
    currency: str = "USD"
    customer_id: str
    payment_method: str = "card"

def grpc_to_http_status(code: grpc.StatusCode) -> int:
    mapping = {
        grpc.StatusCode.INVALID_ARGUMENT: status.HTTP_400_BAD_REQUEST,
        grpc.StatusCode.NOT_FOUND: status.HTTP_404_NOT_FOUND,
        grpc.StatusCode.ALREADY_EXISTS: status.HTTP_409_CONFLICT,
        grpc.StatusCode.PERMISSION_DENIED: status.HTTP_403_FORBIDDEN,
        grpc.StatusCode.UNAUTHENTICATED: status.HTTP_401_UNAUTHORIZED,
        grpc.StatusCode.RESOURCE_EXHAUSTED: status.HTTP_429_TOO_MANY_REQUESTS,
        grpc.StatusCode.UNAVAILABLE: status.HTTP_503_SERVICE_UNAVAILABLE,
        grpc.StatusCode.DEADLINE_EXCEEDED: status.HTTP_504_GATEWAY_TIMEOUT,
    }
    return mapping.get(code, status.HTTP_500_INTERNAL_SERVER_ERROR)


class PaymentGRPCClient:
<<<<<<< HEAD
    def __init__(self, target: str | None = None):
        self.target = target or os.getenv("PAYMENT_GRPC_TARGET", "payment-service:50051")
        self.channel: grpc.aio.Channel | None = None
        self.stub: payment_pb2_grpc.PaymentServiceStub | None = None

    async def connect(self, retries: int = 5, delay: float = 1.0):
=======
    def __init__(self, target: str = "payment-service:50051"):
        self.target = target
        self.channel = None
        self.stub = None
    
    async def connect(self, retries: int = 5, delay: float = 1.0):
        """Connect to payment service gRPC with retries."""
>>>>>>> 9219bcfc
        self.channel = grpc.aio.insecure_channel(self.target)
        self.stub = payment_pb2_grpc.PaymentServiceStub(self.channel)

        for attempt in range(1, retries + 1):
            try:
<<<<<<< HEAD
                await self.stub.HealthCheck(payment_pb2.HealthCheckRequest())
                logger.info("Connected to payment service at %s", self.target)
                return
            except grpc.RpcError as e:
                logger.warning("Attempt %d failed: %s (%s)", attempt, e.details(), e.code().name)
            except Exception as e:
                logger.warning("Attempt %d failed: %r", attempt, e)

            if attempt == retries:
                raise
            await asyncio.sleep(delay)
            delay *= 2

=======
                response = await self.stub.HealthCheck(payment_pb2.HealthCheckRequest())
                logger.info(f"Connected to payment service: {response.status}")
                return
            except Exception as e:
                logger.error(
                    f"Attempt {attempt} to connect to payment service failed: {e}"
                )
                if attempt == retries:
                    raise
                await asyncio.sleep(delay)
                delay *= 2
    
>>>>>>> 9219bcfc
    async def disconnect(self):
        if self.channel:
            await self.channel.close()

    async def create_payment(self, payload: PaymentRequest):
        req = payment_pb2.CreatePaymentRequest(
            amount=payload.amount,
            currency=payload.currency,
            customer_id=payload.customer_id,
            payment_method=payload.payment_method,
        )
        resp = await self.stub.CreatePayment(req)  # type: ignore[arg-type]
        return {"payment_id": resp.payment_id, "status": resp.status, "created_at": resp.created_at}

    async def get_payment(self, payment_id: str):
        resp = await self.stub.GetPayment(payment_pb2.GetPaymentRequest(payment_id=payment_id))
        return {
            "payment_id": resp.payment_id,
            "amount": resp.amount,
            "currency": resp.currency,
            "status": resp.status,
            "created_at": resp.created_at,
        }

# Global gRPC client
grpc_client = PaymentGRPCClient()

@asynccontextmanager
async def lifespan(app: FastAPI):
    await grpc_client.connect()
    try:
        yield
    finally:
        await grpc_client.disconnect()

app = FastAPI(
    title="Requestor Mock Service",
    version="1.0.0",
    lifespan=lifespan
)

# REST Endpoints
@app.get("/health")
async def health_check():
    return {"status": "healthy", "service": "requestor-mock"}

@app.post("/api/payments")
async def create_payment_rest(payment: PaymentRequest):
    """REST endpoint to create payment."""
    try:
        return {"success": True, "data": await grpc_client.create_payment(payment)}
    except grpc.RpcError as e:
        raise HTTPException(status_code=grpc_to_http_status(e.code()), detail=e.details() or e.code().name)

@app.get("/api/payments/{payment_id}")
async def get_payment_rest(payment_id: str):
    """REST endpoint to get payment."""
    try:
        return {"success": True, "data": await grpc_client.get_payment(payment_id)}
    except grpc.RpcError as e:
        raise HTTPException(status_code=grpc_to_http_status(e.code()), detail=e.details() or e.code().name)

# GraphQL placeholder (basic)
@app.post("/graphql")
async def graphql_endpoint():
    """GraphQL endpoint placeholder."""
    return {"message": "GraphQL endpoint - implement with strawberry/graphene"}

@app.get("/")
async def root():
    return {
        "message": "Requestor Mock Service",
        "endpoints": {
            "rest": "/api/payments",
            "graphql": "/graphql"
        }
    }

if __name__ == "__main__":
    uvicorn.run(
        "main:app",
        host="0.0.0.0",
        port=8001,
        reload=True,
        log_level="info"
    )<|MERGE_RESOLUTION|>--- conflicted
+++ resolved
@@ -34,28 +34,18 @@
 
 
 class PaymentGRPCClient:
-<<<<<<< HEAD
     def __init__(self, target: str | None = None):
         self.target = target or os.getenv("PAYMENT_GRPC_TARGET", "payment-service:50051")
         self.channel: grpc.aio.Channel | None = None
         self.stub: payment_pb2_grpc.PaymentServiceStub | None = None
 
     async def connect(self, retries: int = 5, delay: float = 1.0):
-=======
-    def __init__(self, target: str = "payment-service:50051"):
-        self.target = target
-        self.channel = None
-        self.stub = None
-    
-    async def connect(self, retries: int = 5, delay: float = 1.0):
-        """Connect to payment service gRPC with retries."""
->>>>>>> 9219bcfc
+
         self.channel = grpc.aio.insecure_channel(self.target)
         self.stub = payment_pb2_grpc.PaymentServiceStub(self.channel)
 
         for attempt in range(1, retries + 1):
             try:
-<<<<<<< HEAD
                 await self.stub.HealthCheck(payment_pb2.HealthCheckRequest())
                 logger.info("Connected to payment service at %s", self.target)
                 return
@@ -69,20 +59,6 @@
             await asyncio.sleep(delay)
             delay *= 2
 
-=======
-                response = await self.stub.HealthCheck(payment_pb2.HealthCheckRequest())
-                logger.info(f"Connected to payment service: {response.status}")
-                return
-            except Exception as e:
-                logger.error(
-                    f"Attempt {attempt} to connect to payment service failed: {e}"
-                )
-                if attempt == retries:
-                    raise
-                await asyncio.sleep(delay)
-                delay *= 2
-    
->>>>>>> 9219bcfc
     async def disconnect(self):
         if self.channel:
             await self.channel.close()
