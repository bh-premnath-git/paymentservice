--- conflicted
+++ resolved
@@ -62,7 +62,6 @@
 
 ```python
 from adapters.stripe import StripeAdapter
-<<<<<<< HEAD
 adapter = StripeAdapter(api_key="sk_test_...", webhook_secret="whsec_...")
 await adapter.create_payment(10, "USD")
 ```
@@ -80,12 +79,7 @@
 responds with `{ "received": true }`. Extend the logic in
 [`app/main.py`](app/main.py) to reconcile events with your system.
 
-=======
-adapter = StripeAdapter(api_key="sk_test_...")
-await adapter.create_payment(10, "USD")
-```
 
->>>>>>> f4b4bd21
 ### Custom Adapter
 
 [`app/adapters/custom`](app/adapters/custom/__init__.py) demonstrates how to
@@ -146,13 +140,10 @@
 
 `.env` stores development defaults used by the service and docker-compose. Key
 variables include database connection details, Redis URL, ports and feature
-<<<<<<< HEAD
 flags. Stripe integrations rely on `STRIPE_SECRET_KEY` and
 `STRIPE_WEBHOOK_SECRET`. `app/config.py` loads these settings via
 `pydantic-settings`.
-=======
-flags. `app/config.py` loads these settings via `pydantic-settings`.
->>>>>>> f4b4bd21
+
 
 ## Docker and Docker Compose
 
@@ -167,19 +158,11 @@
 - **grpcui** – web-based gRPC client (enabled via the `tools` profile).
 
 ### Building Images
-<<<<<<< HEAD
 
 ```bash
 make build           # or: docker-compose build --no-cache
 ```
 
-=======
-
-```bash
-make build           # or: docker-compose build --no-cache
-```
-
->>>>>>> f4b4bd21
 ### Starting the Stack
 
 ```bash
