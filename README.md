--- conflicted
+++ resolved
@@ -46,7 +46,7 @@
    make up
    ```
 3. The payment service is available at <http://localhost:8000> and gRPC on port `50051`.
-<<<<<<< HEAD
+
 4. The requestor mock exposes REST endpoints at <http://localhost:8001/api/payments> and a GraphQL API at <http://localhost:8001/graphql>.
 
 ## API Reference
@@ -107,18 +107,7 @@
 ```
 
 `PaymentInput` requires `amount`, `currency` (default `USD`), `customer_id`, and `payment_method` (default `card`). GraphQL `Payment` objects return `paymentId`, `amount`, `currency`, `status`, and `createdAt` fields.
-=======
 
-4. The requestor mock exposes REST endpoints at <http://localhost:8001/api/payments> and a GraphQL API at <http://localhost:8001/graphql>.
-
-The GraphQL API supports:
-
-- `query payment(payment_id: String!): Payment`
-- `mutation createPayment(payload: PaymentInput!): Payment`
-
-where `Payment` contains `payment_id`, `amount`, `currency`, `status`, and `created_at` fields.
-
->>>>>>> 9e135fd8
 
 ## Testing
 
