<<<<<<< HEAD
from functools import lru_cache
from pydantic_settings import BaseSettings, SettingsConfigDict


class Settings(BaseSettings):
    """Application configuration loaded from environment variables."""

    model_config = SettingsConfigDict(env_file=".env", case_sensitive=False)

    database_url: str = (
        "postgresql+asyncpg://payment:payment@localhost:5432/payment_db"
    )
    redis_url: str = "redis://localhost:6379/0"


@lru_cache
def get_settings() -> Settings:
    """Get cached Settings instance."""
    return Settings()
=======
from functools import lru_cache

from pydantic import AliasChoices, Field
from pydantic_settings import BaseSettings, SettingsConfigDict


class Settings(BaseSettings):
    """Application configuration loaded from environment variables."""

    model_config = SettingsConfigDict(
        env_file=".env", case_sensitive=False, extra="ignore"
    )

    database_url: str = (
        "postgresql+asyncpg://payment:payment@localhost:5432/payment_db"
    )
    redis_url: str = "redis://localhost:6379/0"
    HTTP_PORT: int = 8000
    GRPC_PORT: int = 50051
    STRIPE_SECRET_KEY: str | None = None
    STRIPE_PUBLISHABLE_KEY: str | None = Field(
        default=None,
        validation_alias=AliasChoices(
            "STRIPE_PUBLISHABLE_KEY", "STRIPE_PUBLISABLE_KEY"
        ),
    )
    STRIPE_WEBHOOK_SECRET: str | None = None


@lru_cache
def get_settings() -> Settings:
    """Get cached Settings instance."""
    return Settings()
>>>>>>> db62ec47
<|MERGE_RESOLUTION|>--- conflicted
+++ resolved
@@ -1,24 +1,3 @@
-<<<<<<< HEAD
-from functools import lru_cache
-from pydantic_settings import BaseSettings, SettingsConfigDict
-
-
-class Settings(BaseSettings):
-    """Application configuration loaded from environment variables."""
-
-    model_config = SettingsConfigDict(env_file=".env", case_sensitive=False)
-
-    database_url: str = (
-        "postgresql+asyncpg://payment:payment@localhost:5432/payment_db"
-    )
-    redis_url: str = "redis://localhost:6379/0"
-
-
-@lru_cache
-def get_settings() -> Settings:
-    """Get cached Settings instance."""
-    return Settings()
-=======
 from functools import lru_cache
 
 from pydantic import AliasChoices, Field
@@ -51,5 +30,4 @@
 @lru_cache
 def get_settings() -> Settings:
     """Get cached Settings instance."""
-    return Settings()
->>>>>>> db62ec47
+    return Settings()