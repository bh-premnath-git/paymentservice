import asyncio
import contextlib
import logging
from contextlib import asynccontextmanager

import uvicorn
from fastapi import FastAPI
from fastapi.middleware.cors import CORSMiddleware
from grpc import aio as grpc_aio

# Generated protobuf files
from payment.v1 import payment_pb2_grpc
from payment_handler import PaymentServiceHandler

# Configure logging
logging.basicConfig(level=logging.INFO)
logger = logging.getLogger("payment-service")
<<<<<<< HEAD


class EndpointFilter(logging.Filter):
    """Filter out noisy health check access logs."""

    def filter(self, record: logging.LogRecord) -> bool:  # pragma: no cover - logging filter
        return "GET /health" not in record.getMessage()


logging.getLogger("uvicorn.access").addFilter(EndpointFilter())
=======
>>>>>>> 289bea8f

# gRPC Server
async def serve_grpc(bind: str = "[::]:50051") -> None:
    server = grpc_aio.server(maximum_concurrent_rpcs=100)
    payment_pb2_grpc.add_PaymentServiceServicer_to_server(PaymentServiceHandler(), server)
    server.add_insecure_port(bind)

    logger.info("Starting gRPC server on %s", bind)
    await server.start()
    try:
        await server.wait_for_termination()
    except asyncio.CancelledError:
        logger.info("Cancellation received; stopping gRPC server...")
        await server.stop(grace=5)
        raise
    finally:
        # Ensure stopped even if termination returns without cancellation
        await server.stop(grace=0)

# FastAPI App
@asynccontextmanager
async def lifespan(app: FastAPI):
    grpc_task = asyncio.create_task(serve_grpc())
    try:
        yield
    finally:
        grpc_task.cancel()
        with contextlib.suppress(asyncio.CancelledError):
            await grpc_task

app = FastAPI(
    title="Payment Service",
    version="1.0.0",
    lifespan=lifespan
)

# CORS middleware
app.add_middleware(
    CORSMiddleware,
    allow_origins=["*"],
    allow_credentials=False,
    allow_methods=["*"],
    allow_headers=["*"],
)

@app.get("/health")
async def health_check():
    return {"status": "healthy", "service": "payment-service"}

@app.get("/")
async def root():
    return {"message": "Payment Service API", "grpc_port": 50051}

if __name__ == "__main__":
    # Run FastAPI server
    uvicorn.run(
        "main:app",
        host="0.0.0.0",
        port=8000,
        reload=True,
        log_level="info"
    )<|MERGE_RESOLUTION|>--- conflicted
+++ resolved
@@ -15,8 +15,6 @@
 # Configure logging
 logging.basicConfig(level=logging.INFO)
 logger = logging.getLogger("payment-service")
-<<<<<<< HEAD
-
 
 class EndpointFilter(logging.Filter):
     """Filter out noisy health check access logs."""
@@ -26,8 +24,7 @@
 
 
 logging.getLogger("uvicorn.access").addFilter(EndpointFilter())
-=======
->>>>>>> 289bea8f
+
 
 # gRPC Server
 async def serve_grpc(bind: str = "[::]:50051") -> None:
