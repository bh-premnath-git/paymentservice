--- conflicted
+++ resolved
@@ -1,40 +1,3 @@
-<<<<<<< HEAD
-FROM python:3.13.7-slim as base
-
-WORKDIR /app
-
-# Install system dependencies
-RUN apt-get update && apt-get install -y \
-    curl \
-    build-essential \
-    && rm -rf /var/lib/apt/lists/* \
-    && curl -fsSL https://stripe-cli.github.io/install.sh | sh
-
-# Copy requirements first for better caching (from app directory)
-COPY app/requirements.txt .
-RUN pip install --no-cache-dir -r requirements.txt
-
-# Development stage
-FROM base as development
-ENV PYTHONPATH=/app
-ENV PYTHONUNBUFFERED=1
-
-# Copy source code first (from app directory only)
-COPY app .
-
-# Copy pre-generated proto files (from root level)
-COPY payment ./payment
-
-# Expose ports
-EXPOSE 8000 50051
-
-# Health check
-HEALTHCHECK --interval=30s --timeout=10s --start-period=5s --retries=3 \
-    CMD curl -f http://localhost:8000/health || exit 1
-
-# Start both FastAPI and gRPC servers
-CMD ["python", "main.py"]
-=======
 FROM python:3.13.7-slim as base
 
 WORKDIR /app
@@ -73,5 +36,4 @@
     CMD curl -f http://localhost:8000/health || exit 1
 
 # Start both FastAPI and gRPC servers
-CMD ["python", "main.py"]
->>>>>>> db62ec47
+CMD ["python", "main.py"]